name: CI

on:
  pull_request:
  push:
    branches: ["*"]

jobs:
  build:

    runs-on: ubuntu-latest

    strategy:
      matrix:
<<<<<<< HEAD
        rust_version: [stable, "1.40.0"]
=======
        rust_version: [stable, "1.43.0"]
>>>>>>> 2a86e439

    steps:
    - uses: actions/checkout@v1

    - name: Setup Rust toolchain
      run: |
        rustup default ${{ matrix.rust_version }}
        rustup component add clippy rustfmt

    - name: Build
      run: cargo build --locked --verbose

    - name: Run tests
      run: cargo test --locked --verbose

    - name: Rustfmt and Clippy
      run: |
        cargo fmt -- --check
        cargo clippy
      if: matrix.rust_version == 'stable'<|MERGE_RESOLUTION|>--- conflicted
+++ resolved
@@ -12,11 +12,7 @@
 
     strategy:
       matrix:
-<<<<<<< HEAD
-        rust_version: [stable, "1.40.0"]
-=======
         rust_version: [stable, "1.43.0"]
->>>>>>> 2a86e439
 
     steps:
     - uses: actions/checkout@v1
