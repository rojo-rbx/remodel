//! Defines how to turn Variant values into Lua values and back.

<<<<<<< HEAD
use rbx_dom_weak::types::{Color3, Color3uint8, Variant, VariantType, Vector3, Vector3int16};
=======
use rbx_dom_weak::types::{
    CFrame, Color3, Color3uint8, Variant, VariantType, Vector3, Vector3int16,
};
>>>>>>> 92390de5
use rlua::{
    Context, MetaMethod, Result as LuaResult, ToLua, UserData, UserDataMethods, Value as LuaValue,
};
use std::fmt;
use std::ops;

pub fn rbxvalue_to_lua<'lua>(context: Context<'lua>, value: &Variant) -> LuaResult<LuaValue<'lua>> {
    fn unimplemented_type(name: &str) -> LuaResult<LuaValue<'_>> {
        Err(rlua::Error::external(format!(
            "Values of type {} are not yet implemented.",
            name
        )))
    }

    match value {
        Variant::BinaryString(value) => {
            base64::encode(AsRef::<[u8]>::as_ref(value)).to_lua(context)
        }
        Variant::BrickColor(_) => unimplemented_type("BrickColor"),
        Variant::Bool(value) => value.to_lua(context),
        Variant::CFrame(cframe) => CFrameValue::new(*cframe).to_lua(context),
        Variant::Color3(value) => Color3Value::new(*value).to_lua(context),
        Variant::Color3uint8(value) => Color3uint8Value::new(*value).to_lua(context),
        Variant::ColorSequence(_) => unimplemented_type("ColorSequence"),
        Variant::Content(value) => AsRef::<str>::as_ref(value).to_lua(context),
        Variant::Enum(_) => unimplemented_type("Enum"),
        Variant::Float32(value) => value.to_lua(context),
        Variant::Float64(value) => value.to_lua(context),
        Variant::Int32(value) => value.to_lua(context),
        Variant::Int64(value) => value.to_lua(context),
        Variant::NumberRange(_) => unimplemented_type("NumberRange"),
        Variant::NumberSequence(_) => unimplemented_type("NumberSequence"),
        Variant::PhysicalProperties(_) => unimplemented_type("PhysicalProperties"),
        Variant::Ray(_) => unimplemented_type("Ray"),
        Variant::Rect(_) => unimplemented_type("Rect"),
        Variant::Ref(_) => unimplemented_type("Ref"),
        Variant::SharedString(_) => unimplemented_type("SharedString"),
        Variant::String(value) => value.as_str().to_lua(context),
        Variant::UDim(_) => unimplemented_type("UDim"),
        Variant::UDim2(_) => unimplemented_type("UDim2"),
        Variant::Vector2(_) => unimplemented_type("Vector2"),
        Variant::Vector2int16(_) => unimplemented_type("Vector2int16"),
        Variant::Vector3(_) => unimplemented_type("Vector3"),
        Variant::Vector3int16(value) => Vector3int16Value::new(*value).to_lua(context),

        _ => Err(rlua::Error::external(format!(
            "The type '{:?}' is unknown to Remodel, please file a bug!",
            value.ty()
        ))),
    }
}

pub fn lua_to_rbxvalue(ty: VariantType, value: LuaValue<'_>) -> LuaResult<Variant> {
    match (ty, value) {
        (VariantType::String, LuaValue::String(lua_string)) => {
            Ok(Variant::String(lua_string.to_str()?.to_owned()))
        }
        (VariantType::Content, LuaValue::String(lua_string)) => {
            Ok(Variant::String(lua_string.to_str()?.to_owned()))
        }

        (VariantType::Bool, LuaValue::Boolean(value)) => Ok(Variant::Bool(value)),

        (VariantType::Float32, LuaValue::Number(value)) => Ok(Variant::Float32(value as f32)),
        (VariantType::Float32, LuaValue::Integer(value)) => Ok(Variant::Float32(value as f32)),

        (VariantType::Float64, LuaValue::Number(value)) => Ok(Variant::Float64(value as f64)),
        (VariantType::Float64, LuaValue::Integer(value)) => Ok(Variant::Float64(value as f64)),

        (VariantType::Int32, LuaValue::Number(value)) => Ok(Variant::Int32(value as i32)),
        (VariantType::Int32, LuaValue::Integer(value)) => Ok(Variant::Int32(value as i32)),

        (VariantType::Int64, LuaValue::Number(value)) => Ok(Variant::Int64(value as i64)),
        (VariantType::Int64, LuaValue::Integer(value)) => Ok(Variant::Int64(value as i64)),

        (VariantType::Color3, LuaValue::UserData(ref user_data)) => {
            let color = &*user_data.borrow::<Color3Value>()?;
            Ok(color.into())
        }
        (VariantType::Color3uint8, LuaValue::UserData(ref user_data)) => {
            let color = &*user_data.borrow::<Color3uint8Value>()?;
            Ok(color.into())
        }

        (VariantType::Vector3, LuaValue::UserData(ref user_data)) => {
            let vector3 = &*user_data.borrow::<Vector3Value>()?;
            Ok(vector3.into())
        }
        (VariantType::Vector3int16, LuaValue::UserData(ref user_data)) => {
            let vector3int16 = &*user_data.borrow::<Vector3int16Value>()?;
            Ok(vector3int16.into())
        }

        (VariantType::BinaryString, LuaValue::String(lua_string)) => Ok(Variant::BinaryString(
            base64::decode(lua_string)
                .map_err(rlua::Error::external)?
                .into(),
        )),

        (_, unknown_value) => Err(rlua::Error::external(format!(
            "The Lua value {:?} could not be converted to the Roblox type {:?}",
            unknown_value, ty
        ))),
    }
}

pub fn type_from_str(name: &str) -> Option<VariantType> {
    use VariantType::*;

    match name {
        "BinaryString" => Some(BinaryString),
        "BrickColor" => Some(BrickColor),
        "Bool" => Some(Bool),
        "CFrame" => Some(CFrame),
        "Color3" => Some(Color3),
        "Color3uint8" => Some(Color3uint8),
        "ColorSequence" => Some(ColorSequence),
        "Content" => Some(Content),
        "Enum" => Some(Enum),
        "Float32" => Some(Float32),
        "Float64" => Some(Float64),
        "Int32" => Some(Int32),
        "Int64" => Some(Int64),
        "NumberRange" => Some(NumberRange),
        "NumberSequence" => Some(NumberSequence),
        "PhysicalProperties" => Some(PhysicalProperties),
        "Ray" => Some(Ray),
        "Rect" => Some(Rect),
        "Ref" => Some(Ref),
        "SharedString" => Some(SharedString),
        "String" => Some(String),
        "UDim" => Some(UDim),
        "UDim2" => Some(UDim2),
        "Vector2" => Some(Vector2),
        "Vector2int16" => Some(Vector2int16),
        "Vector3" => Some(Vector3),
        "Vector3int16" => Some(Vector3int16),
        _ => None,
    }
}

#[derive(Debug, Clone, Copy)]
pub struct Color3Value(Color3);

impl fmt::Display for Color3Value {
    fn fmt(&self, f: &mut fmt::Formatter<'_>) -> fmt::Result {
        write!(f, "{}, {}, {}", self.0.r, self.0.g, self.0.b)
    }
}

impl Color3Value {
    pub fn new(value: Color3) -> Self {
        Self(value)
    }

    fn meta_index<'lua>(
        &self,
        context: Context<'lua>,
        key: &str,
    ) -> rlua::Result<rlua::Value<'lua>> {
        match key {
            "r" | "R" => self.0.r.to_lua(context),
            "g" | "G" => self.0.g.to_lua(context),
            "b" | "B" => self.0.b.to_lua(context),
            _ => Err(rlua::Error::external(format!(
                "'{}' is not a valid member of Color3",
                key
            ))),
        }
    }
}

impl From<&Color3Value> for Variant {
    fn from(color: &Color3Value) -> Variant {
        Variant::Color3(color.0)
    }
}

impl UserData for Color3Value {
    fn add_methods<'lua, M: UserDataMethods<'lua, Self>>(methods: &mut M) {
        methods.add_meta_method(MetaMethod::ToString, |context, this, _arg: ()| {
            this.to_string().to_lua(context)
        });

        methods.add_meta_method(MetaMethod::Index, |context, this, key: String| {
            this.meta_index(context, &key)
        });
    }
}

#[derive(Debug, Clone, Copy)]
struct Color3uint8Value(Color3uint8);

impl fmt::Display for Color3uint8Value {
    fn fmt(&self, f: &mut fmt::Formatter<'_>) -> fmt::Result {
        write!(f, "{}, {}, {}", self.0.r, self.0.g, self.0.b)
    }
}

impl Color3uint8Value {
    pub fn new(value: Color3uint8) -> Self {
        Self(value)
    }
}

impl From<&Color3uint8Value> for Variant {
    fn from(color: &Color3uint8Value) -> Variant {
        Variant::Color3uint8(color.0)
    }
}

impl UserData for Color3uint8Value {
    fn add_methods<'lua, M: UserDataMethods<'lua, Self>>(methods: &mut M) {
        methods.add_meta_method(MetaMethod::ToString, |context, this, _arg: ()| {
            this.to_string().to_lua(context)
        });
    }
}

#[derive(Debug, Clone, Copy)]
pub struct Vector3Value(Vector3);

impl fmt::Display for Vector3Value {
    fn fmt(&self, f: &mut fmt::Formatter<'_>) -> fmt::Result {
        write!(f, "{}, {}, {}", self.0.x, self.0.y, self.0.z)
    }
}

impl Vector3Value {
    pub fn new(value: Vector3) -> Self {
        Self(value)
    }

<<<<<<< HEAD
=======
    pub fn inner(&self) -> Vector3 {
        self.0
    }

>>>>>>> 92390de5
    fn meta_index<'lua>(
        &self,
        context: Context<'lua>,
        key: &str,
    ) -> rlua::Result<rlua::Value<'lua>> {
        match key {
            "X" => self.0.x.to_lua(context),
            "Y" => self.0.y.to_lua(context),
            "Z" => self.0.z.to_lua(context),
            _ => Err(rlua::Error::external(format!(
                "'{}' is not a valid member of Vector3",
                key
            ))),
        }
    }
}

impl ops::Add for Vector3Value {
    type Output = Vector3Value;
    fn add(self, other: Self) -> Self::Output {
        Vector3Value::new(Vector3::new(
            self.0.x + other.0.x,
            self.0.y + other.0.y,
            self.0.z + other.0.z,
        ))
    }
}

impl ops::Sub for Vector3Value {
    type Output = Vector3Value;
    fn sub(self, other: Self) -> Self::Output {
        Vector3Value::new(Vector3::new(
            self.0.x - other.0.x,
            self.0.y - other.0.y,
            self.0.z - other.0.z,
        ))
    }
}

impl From<&Vector3Value> for Variant {
    fn from(vector: &Vector3Value) -> Variant {
        Variant::Vector3(vector.0)
    }
}

impl UserData for Vector3Value {
    fn add_methods<'lua, M: UserDataMethods<'lua, Self>>(methods: &mut M) {
        methods.add_meta_method(MetaMethod::Eq, |context, this, rhs: Self| {
            (this.0 == rhs.0).to_lua(context)
        });
        methods.add_meta_method(MetaMethod::Add, |context, this, rhs: Self| {
            (*this + rhs).to_lua(context)
        });
        methods.add_meta_method(MetaMethod::Sub, |context, this, rhs: Self| {
            (*this - rhs).to_lua(context)
        });

        methods.add_meta_method(MetaMethod::Index, |context, this, key: String| {
            this.meta_index(context, &key)
        });
        methods.add_meta_method(MetaMethod::ToString, |context, this, _arg: ()| {
            this.to_string().to_lua(context)
        });
    }
}

#[derive(Debug, Clone, Copy)]
pub struct Vector3int16Value(Vector3int16);

impl fmt::Display for Vector3int16Value {
    fn fmt(&self, f: &mut fmt::Formatter<'_>) -> fmt::Result {
        write!(f, "{}, {}, {}", self.0.x, self.0.y, self.0.z)
    }
}

impl Vector3int16Value {
    pub fn new(value: Vector3int16) -> Self {
        Self(value)
    }

    fn meta_index<'lua>(
        &self,
        context: Context<'lua>,
        key: &str,
    ) -> rlua::Result<rlua::Value<'lua>> {
        match key {
            "X" => self.0.x.to_lua(context),
            "Y" => self.0.y.to_lua(context),
            "Z" => self.0.z.to_lua(context),
            _ => Err(rlua::Error::external(format!(
                "'{}' is not a valid member of Vector3",
                key
            ))),
        }
    }
}

impl ops::Add for Vector3int16Value {
    type Output = Vector3int16Value;
    fn add(self, other: Self) -> Self::Output {
        Vector3int16Value::new(Vector3int16::new(
            self.0.x + other.0.x,
            self.0.y + other.0.y,
            self.0.z + other.0.z,
        ))
    }
}

impl ops::Sub for Vector3int16Value {
    type Output = Vector3int16Value;
    fn sub(self, other: Self) -> Self::Output {
        Vector3int16Value::new(Vector3int16::new(
            self.0.x - other.0.x,
            self.0.y - other.0.y,
            self.0.z - other.0.z,
        ))
    }
}

impl From<&Vector3int16Value> for Variant {
    fn from(color: &Vector3int16Value) -> Variant {
        Variant::Vector3int16(color.0)
    }
}

impl UserData for Vector3int16Value {
    fn add_methods<'lua, M: UserDataMethods<'lua, Self>>(methods: &mut M) {
        methods.add_meta_method(MetaMethod::Eq, |context, this, rhs: Self| {
<<<<<<< HEAD
=======
            (this.0 == rhs.0).to_lua(context)
        });
        methods.add_meta_method(MetaMethod::Add, |context, this, rhs: Self| {
            (*this + rhs).to_lua(context)
        });
        methods.add_meta_method(MetaMethod::Sub, |context, this, rhs: Self| {
            (*this - rhs).to_lua(context)
        });

        methods.add_meta_method(MetaMethod::Index, |context, this, key: String| {
            this.meta_index(context, &key)
        });
        methods.add_meta_method(MetaMethod::ToString, |context, this, _arg: ()| {
            this.to_string().to_lua(context)
        });
    }
}

#[derive(Debug, Clone, Copy)]
pub struct CFrameValue(CFrame);

impl CFrameValue {
    pub fn new(value: CFrame) -> Self {
        Self(value)
    }

    fn meta_index<'lua>(
        &self,
        context: Context<'lua>,
        key: &str,
    ) -> rlua::Result<rlua::Value<'lua>> {
        match key {
            "X" => self.0.position.x.to_lua(context),
            "Y" => self.0.position.y.to_lua(context),
            "Z" => self.0.position.z.to_lua(context),
            "RightVector" => Vector3Value::new(Vector3::new(
                self.0.orientation.x.x,
                self.0.orientation.y.x,
                self.0.orientation.z.x,
            ))
            .to_lua(context),
            "UpVector" => Vector3Value::new(Vector3::new(
                self.0.orientation.x.y,
                self.0.orientation.y.y,
                self.0.orientation.z.y,
            ))
            .to_lua(context),
            "LookVector" => Vector3Value::new(Vector3::new(
                -self.0.orientation.x.z,
                -self.0.orientation.y.z,
                -self.0.orientation.z.z,
            ))
            .to_lua(context),
            "XVector" => Vector3Value::new(self.0.orientation.x).to_lua(context),
            "YVector" => Vector3Value::new(self.0.orientation.y).to_lua(context),
            "ZVector" => Vector3Value::new(self.0.orientation.z).to_lua(context),
            _ => Err(rlua::Error::external(format!(
                "'{}' is not a valid member of CFrame",
                key
            ))),
        }
    }
}

impl From<&CFrameValue> for Variant {
    fn from(cframe: &CFrameValue) -> Variant {
        Variant::CFrame(cframe.0)
    }
}

impl fmt::Display for CFrameValue {
    fn fmt(&self, f: &mut fmt::Formatter<'_>) -> fmt::Result {
        write!(
            f,
            "{}, {}, {}, {}, {}, {}, {}, {}, {}, {}, {}, {}",
            self.0.position.x,
            self.0.position.y,
            self.0.position.z,
            self.0.orientation.x.x,
            self.0.orientation.y.x,
            self.0.orientation.z.x,
            self.0.orientation.x.y,
            self.0.orientation.y.y,
            self.0.orientation.z.y,
            self.0.orientation.x.z,
            self.0.orientation.y.z,
            self.0.orientation.z.z,
        )
    }
}

impl UserData for CFrameValue {
    fn add_methods<'lua, M: UserDataMethods<'lua, Self>>(methods: &mut M) {
        methods.add_meta_method(MetaMethod::Eq, |context, this, rhs: Self| {
>>>>>>> 92390de5
            (this.0 == rhs.0).to_lua(context)
        });
        methods.add_meta_method(MetaMethod::Add, |context, this, rhs: Self| {
            (*this + rhs).to_lua(context)
        });
        methods.add_meta_method(MetaMethod::Sub, |context, this, rhs: Self| {
            (*this - rhs).to_lua(context)
        });

        methods.add_meta_method(MetaMethod::Index, |context, this, key: String| {
            this.meta_index(context, &key)
        });
<<<<<<< HEAD
=======

>>>>>>> 92390de5
        methods.add_meta_method(MetaMethod::ToString, |context, this, _arg: ()| {
            this.to_string().to_lua(context)
        });
    }
}<|MERGE_RESOLUTION|>--- conflicted
+++ resolved
@@ -1,12 +1,9 @@
 //! Defines how to turn Variant values into Lua values and back.
 
-<<<<<<< HEAD
-use rbx_dom_weak::types::{Color3, Color3uint8, Variant, VariantType, Vector3, Vector3int16};
-=======
 use rbx_dom_weak::types::{
-    CFrame, Color3, Color3uint8, Variant, VariantType, Vector3, Vector3int16,
+    CFrame, Color3, Color3uint8, Matrix3, Region3, Region3int16, Variant, VariantType, Vector3,
+    Vector3int16,
 };
->>>>>>> 92390de5
 use rlua::{
     Context, MetaMethod, Result as LuaResult, ToLua, UserData, UserDataMethods, Value as LuaValue,
 };
@@ -43,6 +40,8 @@
         Variant::Ray(_) => unimplemented_type("Ray"),
         Variant::Rect(_) => unimplemented_type("Rect"),
         Variant::Ref(_) => unimplemented_type("Ref"),
+        Variant::Region3(value) => Region3Value::new(*value).to_lua(context),
+        Variant::Region3int16(value) => Region3int16Value::new(*value).to_lua(context),
         Variant::SharedString(_) => unimplemented_type("SharedString"),
         Variant::String(value) => value.as_str().to_lua(context),
         Variant::UDim(_) => unimplemented_type("UDim"),
@@ -89,6 +88,15 @@
         (VariantType::Color3uint8, LuaValue::UserData(ref user_data)) => {
             let color = &*user_data.borrow::<Color3uint8Value>()?;
             Ok(color.into())
+        }
+
+        (VariantType::Region3, LuaValue::UserData(ref user_data)) => {
+            let region3 = &*user_data.borrow::<Region3Value>()?;
+            Ok(region3.into())
+        }
+        (VariantType::Region3int16, LuaValue::UserData(ref user_data)) => {
+            let region3int16 = &*user_data.borrow::<Region3int16Value>()?;
+            Ok(region3int16.into())
         }
 
         (VariantType::Vector3, LuaValue::UserData(ref user_data)) => {
@@ -136,6 +144,8 @@
         "Ray" => Some(Ray),
         "Rect" => Some(Rect),
         "Ref" => Some(Ref),
+        "Region3" => Some(Region3),
+        "Region3int16" => Some(Region3int16),
         "SharedString" => Some(SharedString),
         "String" => Some(String),
         "UDim" => Some(UDim),
@@ -240,13 +250,10 @@
         Self(value)
     }
 
-<<<<<<< HEAD
-=======
     pub fn inner(&self) -> Vector3 {
         self.0
     }
 
->>>>>>> 92390de5
     fn meta_index<'lua>(
         &self,
         context: Context<'lua>,
@@ -327,6 +334,10 @@
         Self(value)
     }
 
+    pub fn inner(&self) -> Vector3int16 {
+        self.0
+    }
+
     fn meta_index<'lua>(
         &self,
         context: Context<'lua>,
@@ -375,8 +386,6 @@
 impl UserData for Vector3int16Value {
     fn add_methods<'lua, M: UserDataMethods<'lua, Self>>(methods: &mut M) {
         methods.add_meta_method(MetaMethod::Eq, |context, this, rhs: Self| {
-<<<<<<< HEAD
-=======
             (this.0 == rhs.0).to_lua(context)
         });
         methods.add_meta_method(MetaMethod::Add, |context, this, rhs: Self| {
@@ -471,25 +480,149 @@
 impl UserData for CFrameValue {
     fn add_methods<'lua, M: UserDataMethods<'lua, Self>>(methods: &mut M) {
         methods.add_meta_method(MetaMethod::Eq, |context, this, rhs: Self| {
->>>>>>> 92390de5
             (this.0 == rhs.0).to_lua(context)
-        });
-        methods.add_meta_method(MetaMethod::Add, |context, this, rhs: Self| {
-            (*this + rhs).to_lua(context)
-        });
-        methods.add_meta_method(MetaMethod::Sub, |context, this, rhs: Self| {
-            (*this - rhs).to_lua(context)
         });
 
         methods.add_meta_method(MetaMethod::Index, |context, this, key: String| {
             this.meta_index(context, &key)
         });
-<<<<<<< HEAD
-=======
-
->>>>>>> 92390de5
         methods.add_meta_method(MetaMethod::ToString, |context, this, _arg: ()| {
             this.to_string().to_lua(context)
         });
     }
+}
+
+#[derive(Debug, Clone, Copy)]
+pub struct Region3Value(Region3);
+
+impl Region3Value {
+    pub fn new(value: Region3) -> Self {
+        Self(value)
+    }
+
+    fn meta_index<'lua>(
+        &self,
+        context: Context<'lua>,
+        key: &str,
+    ) -> rlua::Result<rlua::Value<'lua>> {
+        match key {
+            "CFrame" => self.get_cframe().to_lua(context),
+            "Size" => self.get_size().to_lua(context),
+            _ => Err(rlua::Error::external(format!(
+                "'{}' is not a valid member of Region3",
+                key
+            ))),
+        }
+    }
+
+    fn get_size(&self) -> Vector3Value {
+        let max = Vector3Value::new(self.0.max);
+        let min = Vector3Value::new(self.0.min);
+        Vector3Value::new((max - min).0)
+    }
+
+    fn get_cframe(&self) -> CFrameValue {
+        let position = Vector3::new(
+            (self.0.max.x + self.0.min.x) / 2.0,
+            (self.0.max.y + self.0.min.y) / 2.0,
+            (self.0.max.z + self.0.min.z) / 2.0,
+        );
+
+        CFrameValue::new(CFrame::new(
+            position,
+            // TODO: replace with `rbx_dom_weak::types::Matrix3::identity()` once
+            // a version higher than 0.3.0 of rbx_types ships
+            Matrix3::new(
+                Vector3::new(1.0, 0.0, 0.0),
+                Vector3::new(0.0, 1.0, 0.0),
+                Vector3::new(0.0, 0.0, 1.0),
+            ),
+        ))
+    }
+}
+
+impl From<&Region3Value> for Variant {
+    fn from(region: &Region3Value) -> Variant {
+        Variant::Region3(region.0)
+    }
+}
+
+impl fmt::Display for Region3Value {
+    fn fmt(&self, f: &mut fmt::Formatter<'_>) -> fmt::Result {
+        let cframe = self.get_cframe();
+        let size = self.get_size();
+        write!(f, "{}; {}", cframe.to_string(), size.to_string())
+    }
+}
+
+impl UserData for Region3Value {
+    fn add_methods<'lua, M: UserDataMethods<'lua, Self>>(methods: &mut M) {
+        methods.add_meta_method(MetaMethod::Eq, |context, this, rhs: Self| {
+            (this.0 == rhs.0).to_lua(context)
+        });
+
+        methods.add_meta_method(MetaMethod::Index, |context, this, key: String| {
+            this.meta_index(context, &key)
+        });
+
+        methods.add_meta_method(MetaMethod::ToString, |context, this, _arg: ()| {
+            this.to_string().to_lua(context)
+        });
+    }
+}
+
+#[derive(Debug, Clone, Copy)]
+pub struct Region3int16Value(Region3int16);
+
+impl Region3int16Value {
+    pub fn new(value: Region3int16) -> Self {
+        Self(value)
+    }
+
+    fn meta_index<'lua>(
+        &self,
+        context: Context<'lua>,
+        key: &str,
+    ) -> rlua::Result<rlua::Value<'lua>> {
+        match key {
+            "Min" => Vector3int16Value::new(self.0.min).to_lua(context),
+            "Max" => Vector3int16Value::new(self.0.max).to_lua(context),
+            _ => Err(rlua::Error::external(format!(
+                "'{}' is not a valid member of Region3",
+                key
+            ))),
+        }
+    }
+}
+
+impl From<&Region3int16Value> for Variant {
+    fn from(region: &Region3int16Value) -> Variant {
+        Variant::Region3int16(region.0)
+    }
+}
+
+impl fmt::Display for Region3int16Value {
+    fn fmt(&self, f: &mut fmt::Formatter<'_>) -> fmt::Result {
+        write!(
+            f,
+            "{}, {}, {}; {}, {}, {}",
+            self.0.min.x, self.0.min.y, self.0.min.z, self.0.max.x, self.0.max.y, self.0.max.z
+        )
+    }
+}
+
+impl UserData for Region3int16Value {
+    fn add_methods<'lua, M: UserDataMethods<'lua, Self>>(methods: &mut M) {
+        methods.add_meta_method(MetaMethod::Eq, |context, this, rhs: Self| {
+            (this.0 == rhs.0).to_lua(context)
+        });
+
+        methods.add_meta_method(MetaMethod::Index, |context, this, key: String| {
+            this.meta_index(context, &key)
+        });
+
+        methods.add_meta_method(MetaMethod::ToString, |context, this, _arg: ()| {
+            this.to_string().to_lua(context)
+        });
+    }
 }