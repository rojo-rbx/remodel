--- conflicted
+++ resolved
@@ -95,28 +95,6 @@
         Ok(child)
     }
 
-<<<<<<< HEAD
-    fn get_full_name(&self) -> rlua::Result<String> {
-        let tree = self.tree.lock().unwrap();
-
-        let instance = tree.get_by_ref(self.id).ok_or_else(|| {
-            rlua::Error::external("Cannot call GetFullName() on a destroyed instance")
-        })?;
-
-        let mut names = vec![instance.name.clone()];
-        let mut current = instance.parent();
-
-        while let Some(parent_instance) = tree.get_by_ref(current) {
-            if current != tree.root_ref() && parent_instance.class != "DataModel" {
-                names.push(parent_instance.name.clone());
-            }
-            current = parent_instance.parent();
-        }
-
-        names.reverse();
-
-        Ok(names.join("."))
-=======
     fn find_first_child_of_class(&self, class_name: &str) -> rlua::Result<Option<LuaInstance>> {
         let tree = self.tree.lock().unwrap();
 
@@ -138,7 +116,28 @@
             .map(|id| LuaInstance::new(Arc::clone(&self.tree), id));
 
         Ok(child)
->>>>>>> 92390de5
+    }
+
+    fn get_full_name(&self) -> rlua::Result<String> {
+        let tree = self.tree.lock().unwrap();
+
+        let instance = tree.get_by_ref(self.id).ok_or_else(|| {
+            rlua::Error::external("Cannot call GetFullName() on a destroyed instance")
+        })?;
+
+        let mut names = vec![instance.name.clone()];
+        let mut current = instance.parent();
+
+        while let Some(parent_instance) = tree.get_by_ref(current) {
+            if current != tree.root_ref() && parent_instance.class != "DataModel" {
+                names.push(parent_instance.name.clone());
+            }
+            current = parent_instance.parent();
+        }
+
+        names.reverse();
+
+        Ok(names.join("."))
     }
 
     fn get_descendants(&self) -> rlua::Result<Vec<LuaInstance>> {
@@ -392,13 +391,12 @@
             this.find_first_child(&name)
         });
 
-<<<<<<< HEAD
+        methods.add_method("FindFirstChildOfClass", |_context, this, class: String| {
+            this.find_first_child_of_class(&class)
+        });
+
         methods.add_method("GetFullName", |_context, this, _args: ()| {
             this.get_full_name()
-=======
-        methods.add_method("FindFirstChildOfClass", |_context, this, class: String| {
-            this.find_first_child_of_class(&class)
->>>>>>> 92390de5
         });
 
         methods.add_method("GetChildren", |_context, this, _args: ()| {
