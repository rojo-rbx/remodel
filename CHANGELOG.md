# Remodel Changelog

## Unreleased Changes
* Ported to rbx-dom v2, which includes full support for binary and XML model files.
* Changed all upload commands to upload as binary instead of XML.
* Added support for CSRF negotiation to fix asset uploading. ([#25][#25])
<<<<<<< HEAD
* Added support for Vector3int16.
=======
* Added support for BinaryString values.
>>>>>>> 1e35d58f

[#25]: https://github.com/rojo-rbx/remodel/issues/25

## 0.7.1 (2020-07-06)
* Fixed first argument to `remodel run` script being eaten by Remodel. ([#19](https://github.com/rojo-rbx/remodel/issues/19))

## 0.7.0 (2020-04-19)
* **Breaking**: Moved script execution to `remodel run` to make room for new subcommands.
	* If you previously used `remodel foo.lua`, use `remodel run foo.lua` now.
* Added `--verbose` and `-v` flags for setting verbosity.
* Added `json.fromString` and `json.toString` for encoding/decoding JSON
* Added `remodel.isFile` and `remodel.isDir`.
* Added support for reading the auth cookie through the `REMODEL_AUTH` environment variable.
* Added support for Remodel looking for scripts in the `.remodel` folder of a project
	* `remodel run foo` will now run `.remodel/foo.lua` if it exists.
* Added (experimental) support for building Rojo projects through `rojo.buildProject`.
	* This is behind the `unstable_rojo_api` Cargo feature and is not enabled by default.
* Improved logging and error reporting across the board.

## 0.6.1 (2019-12-11)
* Upgraded reflection database and dependencies.
	* Error messages should now be improved, thanks to an rlua upgrade
	* XML models with CRLF line endings should no longer error spuriously, thanks to an rbx_xml upgrade

## 0.6.0 (2019-09-27)
* **Breaking:** `Instance.new` now only works for instances that actually exist.
* Added `Instance:Clone()` for copying instances all over the place, as is Roblox tradition. ([#12](https://github.com/rojo-rbx/remodel/issues/12))
* Added `DataModel:GetService()` for finding services and creating them if they don't exist, like Roblox does. ([#10](https://github.com/rojo-rbx/remodel/issues/10))
* Added `remodel.getRawProperty(instance, name)`, a clunky but powerful API for reading properties with no validation.
* Added `remodel.setRawProperty(instance, name, type, value)` for writing properties with no validation.
* Fixed Remodel dropping unknown properties when reading/writing XML models. This should make Remodel's behavior line up with Rojo.
* Improved error messages in preparation for [#7](https://github.com/rojo-rbx/remodel/issues/7) to be fixed upstream.
* Remodel Windows binaries now statically link the MSVC CRT, which should improve portability.

## 0.5.0 (2019-09-21)
* Added `Instance.new` for creating instances.
* Added `Instance:Destroy()` for destroying instances instead of just parenting them to nil.
	* Unlike Roblox, no properties can be accessed on a destroyed instance or else Remodel will throw an error. Be careful!
* Added APIs for interacting with models and places on Roblox.com:
	* `remodel.readModelAsset`
	* `remodel.readPlaceAsset`
	* `remodel.writeExistingModelAsset`
	* `remodel.writeExistingPlaceAsset`
	* These APIs will pull your `.ROBLOSECURITY` cookie from Roblox Studio if you're on Windows, or you can pass a cookie explicitly using `--auth [cookie]`

## 0.4.0 (2019-09-18)
* Added `remodel.readDir` for enumerating directories.
* Added early support for `rbxm` models in `remodel.readModelFile` and `remodel.writeModelFile`.
	* When an `rbxm` model is written or read, a warning will be printed to the console.

## 0.3.0 (2019-09-15)
* Added `remodel.writeFile` and `remodel.readFile` for handling regular files.
* Added support for `==` on instances.
* Added support for reading and writing `Parent` on instances.
* Added script file name in error stack traces.

## 0.2.0 (2019-09-14)
* Improved CLI documentation. Try `remodel --help`!
* Added support for extra arguments. They're passed into the script as `...`.
* Added support for reading from stdin. Use `-` as the input file!
	* `echo "print('Hi')" | remodel -`
* **Breaking:** split `remodel.load` into `remodel.readPlaceFile` and `remodel.readModelFile`.
	* `readPlaceFile` can only read `rbxlx` files, and returns a `DataModel` instance.
	* `readModelFile` can only read `rbxmx` files, and returns a list of instances.
* **Breaking:**: split `remodel.save` into `remodel.writePlaceFile` and `remodel.writeModelFile`.
	* `writePlaceFile` can only write `rbxlx` files.
	* `writeModelFile` can only write `rbxmx` files.
	* This split helps Remodel avoid funny tricks to detect what encoding scheme to use.

## 0.1.0 (2019-09-12)
Initial release!

* Basic API for loading and saving places, as well as creating directories
* Single-command CLI that runs a Lua 5.3 script with Remodel APIs<|MERGE_RESOLUTION|>--- conflicted
+++ resolved
@@ -4,11 +4,8 @@
 * Ported to rbx-dom v2, which includes full support for binary and XML model files.
 * Changed all upload commands to upload as binary instead of XML.
 * Added support for CSRF negotiation to fix asset uploading. ([#25][#25])
-<<<<<<< HEAD
 * Added support for Vector3int16.
-=======
 * Added support for BinaryString values.
->>>>>>> 1e35d58f
 
 [#25]: https://github.com/rojo-rbx/remodel/issues/25
 
