--- conflicted
+++ resolved
@@ -2,15 +2,12 @@
 
 ## Unreleased Changes
 
-<<<<<<< HEAD
 * Added Instance:IsA() ([#52](https://github.com/rojo-rbx/remodel/pull/52))
-=======
 ## 0.9.1 (2021-10-11)
 * Updated to latest rbx-dom libraries.
 * Increased Roblox API request timeout from 30 seconds to 3 minutes. ([#63])
 
 [#63]: https://github.com/rojo-rbx/remodel/pull/63
->>>>>>> 38534842
 
 ## 0.9.0 (2021-07-19)
 * Updated to rbx-dom 2.0 ecosystem.
